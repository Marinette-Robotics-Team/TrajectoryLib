--- conflicted
+++ resolved
@@ -70,18 +70,12 @@
       JavaSerializer js = new JavaSerializer();
       String serialized = js.serialize(path);
       //System.out.print(serialized);
-<<<<<<< HEAD
       String fullpath = joinPath(args[0], path_name + ".java");
       if (!writeFile(fullpath, serialized)) {
         System.err.println(fullpath + " could not be written!!!!1");
         System.exit(1);
       } else {
         System.out.println("Wrote " + fullpath);
-=======
-      if (!writeFile(joinPath(file_path, path_name + ".java"), serialized)) {
-        System.err.println(path_name + " could not be written!!!!1");
-      System.exit(1);
->>>>>>> 5c881155
       }
     }
   }
